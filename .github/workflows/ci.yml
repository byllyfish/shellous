# This workflow will install Python dependencies, run tests and lint with a variety of Python versions
# For more information see: https://help.github.com/actions/language-and-framework-guides/using-python-with-github-actions

name: ci

on:
  push:
    branches: [ "*" ]
  schedule:
    # Every day at 2:02.
    - cron: '2 2 * * *'

permissions:
  contents: read

jobs:
  build:
    runs-on: ${{ matrix.os }}
    timeout-minutes: 20  # stop runaway job after 20 minutes
    defaults:
      run:
        shell: bash

    strategy:
      fail-fast: false
      matrix:
        os: [ ubuntu-24.04, macos-15, macos-14, windows-2025 ]
        python-version: [ '3.10', '3.11', '3.12', '3.13', '3.14' ]

    env:
      SHELLOUS_TRACE: all
      BUILD_NAME: build (${{ matrix.os }},${{ matrix.python-version }})

    steps:
    - name: Harden Runner
      uses: step-security/harden-runner@0634a2670c59f64b4a01f0f96f84700a4088b9f0 # v2.12.0
      with:
        egress-policy: audit
    - name: Checkout
      uses: actions/checkout@08c6903cd8c0fde910a37f88322edcfb5dd907a8 # v5.0.0
    - name: Set up Python ${{ matrix.python-version }}
      uses: actions/setup-python@a26af69be951a213d495a4c3e4e4022e16d87065 # v5.6.0
      with:
        python-version: ${{ matrix.python-version }}
        check-latest: true
    - name: Install dependencies
      run: |
        pip3 install --require-hashes -r ./ci/requirements-dev.txt
    - name: Lint
      run: |
        ruff check --exit-zero .
        pylint -v --fail-under 9.5 shellous
        # Run pylint on tests directory with some checks disabled.
        pylint --disable=C0116,C0103,R0903,W0212,C0302,C0415,R1735 --fail-under 9.1 tests
        pyright || echo "Failed."
    - name: Run Tests
      run: |
        if ! pytest -vv -s --durations=20 --log-cli-level=DEBUG | ./ci/annotate.awk -v step=Run_Tests; then
          echo "::warning title=Run Tests Warning::Re-running failed tests in $BUILD_NAME"
          pytest -vv -s --durations=20 --log-cli-level=DEBUG --last-failed
        fi
    - name: Run Code Coverage (Linux and MacOS)
      if: (matrix.os == 'ubuntu-24.04' || matrix.os == 'macos-15')
      run: |
        # Run coverage.
        coverage run --source shellous -m pytest --log-cli-level=DEBUG
    - name: Upload Code Coverage
      if: (matrix.os == 'ubuntu-24.04' || matrix.os == 'macos-15')
      uses: codecov/codecov-action@18283e04ce6e62d37312384ff67231eb8fd56d24 # v5.4.3
      with:
        token: ${{ secrets.SHELLOUS_CODECOV_TOKEN }}
        verbose: true
    - name: Run Tests with uvloop (Linux and MacOS)
      if: (matrix.os == 'ubuntu-24.04' || matrix.os == 'macos-15') && matrix.python-version != '3.14'
      run: |
        pip3 install --require-hashes -r ./ci/requirements-uvloop.txt
        # Ignore ResourceWarning with uvloop for now (TODO).
        if ! pytest -vv -s --log-cli-level=DEBUG -W ignore::ResourceWarning; then
          echo "::warning title=uvloop Warning::Re-running failed tests in $BUILD_NAME"
          pytest -vv -s --log-cli-level=DEBUG -W ignore::ResourceWarning --last-failed
        fi
      env:
        SHELLOUS_LOOP_TYPE: "uvloop"
    - name: Run Tests with eager task factory
      if: (matrix.python-version == '3.12' || matrix.python-version == '3.13' || matrix.python-version == '3.14')
      run: |
        if ! pytest -vv -s --durations=20 --log-cli-level=DEBUG | ./ci/annotate.awk -v step=Run_Tests; then
          echo "::warning title=Run Tests Warning::Re-running failed tests in $BUILD_NAME"
          pytest -vv -s --durations=20 --log-cli-level=DEBUG --last-failed
        fi
      env:
        SHELLOUS_LOOP_TYPE: "eager_task_factory"
    - name: Run Tests with PidfdWatcher (Linux)
      if: matrix.os == 'ubuntu-24.04' && matrix.python-version != 3.14
      run: |
        if ! pytest -vv -s --log-cli-level=DEBUG; then
          echo "::warning title=PidfdChildWatcher Warning::Re-running failed tests in $BUILD_NAME"
          pytest -vv -s --log-cli-level=DEBUG --last-failed
        fi
      env:
        SHELLOUS_CHILDWATCHER_TYPE: "pidfd"
    - name: Run Tests with SafeChildWatcher (Linux and MacOS; Python 3.11 only)
      if: (matrix.os == 'ubuntu-24.04' || matrix.os == 'macos-15') && matrix.python-version == '3.11'
      run: |
        if ! pytest -vv -s --log-cli-level=DEBUG; then
          echo "::warning title=SafeChildWatcher Warning::Re-running failed tests in $BUILD_NAME"
          pytest -vv -s --log-cli-level=DEBUG --last-failed
        fi
      env:
        SHELLOUS_CHILDWATCHER_TYPE: "safe"
    - name: Run Tests with DefaultChildWatcher (Linux and MacOS)
      if: (matrix.os == 'ubuntu-24.04' || matrix.os == 'macos-15') && matrix.python-version != 3.14
      run: |
        if ! pytest -vv -s --log-cli-level=DEBUG | ./ci/annotate.awk -v step=DefaultChildWatcher; then
          echo "::warning title=DefaultChildWatcher Warning::Re-running failed tests in $BUILD_NAME"
          pytest -vv -s --log-cli-level=DEBUG --last-failed
        fi
      env:
        SHELLOUS_CHILDWATCHER_TYPE: "default"
    - name: Verify Types
      # Issue with DefaultChildWatcher...
      if: matrix.python-version != 3.14
      run: |
        PYTHONPATH=. pyright --verifytypes shellous
    - name: Format Check
      run: |
        black --check .
        isort --check .

  build-alpine:
    runs-on: ubuntu-latest
    timeout-minutes: 20  # stop runaway job after 20 minutes

    strategy:
      fail-fast: false
      matrix:
        image-tag: ['python:3.10-alpine', 'python:3.11-alpine', 'python:3.12-alpine', 'python:3.13-alpine']

    container:
      image: ${{ matrix.image-tag }}
    env:
      SHELLOUS_TRACE: all
      BUILD_NAME: build (${{ matrix.image-tag }})

    steps:
      - name: Harden Runner
        uses: step-security/harden-runner@0634a2670c59f64b4a01f0f96f84700a4088b9f0 # v2.12.0
        with:
          egress-policy: audit

      - name: Checkout
        uses: actions/checkout@08c6903cd8c0fde910a37f88322edcfb5dd907a8 # v5.0.0
      - name: Install Dependencies
        run: |
          apk add --update gcc musl-dev python3-dev bash grep
          pip3 install --require-hashes -r ./ci/requirements-dev.txt
      - name: Run Tests
        run: |
          ps ; echo "alpine" `cat /etc/alpine-release` ; env
          if ! pytest -v -s --log-cli-level=DEBUG; then
            echo "::warning title=Run Tests Warning::Re-running failed tests in $BUILD_NAME"
            pytest -v -s --log-cli-level=DEBUG --last-failed
          fi
      - name: Run Tests with DefaultChildWatcher
        run: |
          if ! pytest -v -s --log-cli-level=DEBUG; then
            echo "::warning title=DefaultChildWatcher Warning::Re-running failed tests in $BUILD_NAME"
            pytest -v -s --log-cli-level=DEBUG --last-failed
          fi
        env:
          SHELLOUS_CHILDWATCHER_TYPE: "default"


  build-pypy:
    runs-on: ubuntu-latest
    timeout-minutes: 20  # stop runaway job after 20 minutes

    strategy:
      fail-fast: false
      matrix:
        pypy-version: [ 'pypy-3.9', 'pypy-3.10']

    env:
      SHELLOUS_TRACE: all

    steps:
    - name: Harden Runner
      uses: step-security/harden-runner@0634a2670c59f64b4a01f0f96f84700a4088b9f0 # v2.12.0
      with:
        egress-policy: audit

    - name: Checkout
      uses: actions/checkout@08c6903cd8c0fde910a37f88322edcfb5dd907a8 # v5.0.0
    - name: Set up Python ${{ matrix.pypy-version }}
      uses: actions/setup-python@a26af69be951a213d495a4c3e4e4022e16d87065 # v5.6.0
      with:
        python-version: ${{ matrix.pypy-version }}
    - name: Install dependencies
      run: |
        pip3 install --require-hashes -r ./ci/requirements-dev.txt
    - name: Run Tests
      run: |
        pytest -vv -s --durations=20 --log-cli-level=DEBUG -W ignore::pytest.PytestUnraisableExceptionWarning
    - name: Run Tests with DefaultChildWatcher
      run: |
        pytest -vv -s --log-cli-level=DEBUG -W ignore::pytest.PytestUnraisableExceptionWarning
      env:
<<<<<<< HEAD
        SHELLOUS_CHILDWATCHER_TYPE: "default"

  build-14:
    runs-on: ubuntu-latest
    timeout-minutes: 20  # stop runaway job after 20 minutes
    env:
      SHELLOUS_TRACE: all

    steps:
    - name: Checkout
      uses: actions/checkout@08c6903cd8c0fde910a37f88322edcfb5dd907a8 # v5.0.0
    - name: Set up Python 3.14
      uses: actions/setup-python@a26af69be951a213d495a4c3e4e4022e16d87065 # v5.6.0
      with:
        python-version: '3.14-dev'
    - name: Install dependencies
      run: |
        pip3 install --require-hashes -r ./ci/requirements-dev.txt
    - name: Run Tests
      run: |
        pytest -vv -s --log-cli-level=DEBUG
=======
        SHELLOUS_CHILDWATCHER_TYPE: "default"
>>>>>>> f62aee1b
<|MERGE_RESOLUTION|>--- conflicted
+++ resolved
@@ -205,28 +205,4 @@
       run: |
         pytest -vv -s --log-cli-level=DEBUG -W ignore::pytest.PytestUnraisableExceptionWarning
       env:
-<<<<<<< HEAD
-        SHELLOUS_CHILDWATCHER_TYPE: "default"
-
-  build-14:
-    runs-on: ubuntu-latest
-    timeout-minutes: 20  # stop runaway job after 20 minutes
-    env:
-      SHELLOUS_TRACE: all
-
-    steps:
-    - name: Checkout
-      uses: actions/checkout@08c6903cd8c0fde910a37f88322edcfb5dd907a8 # v5.0.0
-    - name: Set up Python 3.14
-      uses: actions/setup-python@a26af69be951a213d495a4c3e4e4022e16d87065 # v5.6.0
-      with:
-        python-version: '3.14-dev'
-    - name: Install dependencies
-      run: |
-        pip3 install --require-hashes -r ./ci/requirements-dev.txt
-    - name: Run Tests
-      run: |
-        pytest -vv -s --log-cli-level=DEBUG
-=======
-        SHELLOUS_CHILDWATCHER_TYPE: "default"
->>>>>>> f62aee1b
+        SHELLOUS_CHILDWATCHER_TYPE: "default"